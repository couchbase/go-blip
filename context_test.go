--- conflicted
+++ resolved
@@ -435,27 +435,18 @@
 }
 
 func TestHandshake(t *testing.T) {
-<<<<<<< HEAD
 	serverCtx, err := NewContext(ContextOptions{ProtocolIds: []string{"ServerProtocol"}})
-=======
-	serverCtx, err := NewContext("ServerProtocol")
->>>>>>> 354f917e
 	require.NoError(t, err)
 	serverCtx.LogMessages = true
 	serverCtx.LogFrames = true
 
 	server := serverCtx.WebSocketServer()
 	wg := sync.WaitGroup{}
-	wg.Add(1)
-	server.PostHandshakeCallback = func(err error) {
-		defer wg.Done()
-		require.Error(t, err)
-	}
+	assertHandlerError(t, server, &wg)
 	mux := http.NewServeMux()
 	mux.Handle("/someBlip", server)
 	listener, err := net.Listen("tcp", ":0")
 	require.NoError(t, err)
-<<<<<<< HEAD
 	defer func() {
 		assert.NoError(t, listener.Close())
 	}()
@@ -467,16 +458,6 @@
 
 	// Client
 	client, err := NewContext(ContextOptions{ProtocolIds: []string{"ClientProtocol"}})
-=======
-
-	go func() {
-		err := http.Serve(listener, mux)
-		require.NoError(t, err)
-	}()
-
-	// Client
-	client, err := NewContext("ClientProtocol")
->>>>>>> 354f917e
 	require.NoError(t, err)
 
 	port := listener.Addr().(*net.TCPAddr).Port
@@ -484,8 +465,7 @@
 
 	_, err = client.Dial(destUrl)
 	require.Error(t, err)
-<<<<<<< HEAD
-	require.NoError(t, WaitWithTimeout(&wg, time.Second*10))
+	assertHandlerError(t, server, &wg)
 }
 
 func TestOrigin(t *testing.T) {
@@ -581,7 +561,7 @@
 				require.NoError(t, err)
 				sender.Close()
 			}
-			require.NoError(t, WaitWithTimeout(&wg, time.Second*10))
+			require.NoError(t, WaitWithTimeout(&wg, time.Second*5))
 
 			assertHandlerNoError(t, server, &wg)
 
@@ -591,6 +571,7 @@
 			}
 			sender, err = client.DialConfig(&config)
 			require.NoError(t, err)
+			require.NoError(t, WaitWithTimeout(&wg, time.Second*5))
 			sender.Close()
 		})
 	}
@@ -612,9 +593,6 @@
 		defer wg.Done()
 		require.NoError(t, err)
 	}
-=======
-	wg.Wait()
->>>>>>> 354f917e
 }
 
 // Wait for the WaitGroup, or return an error if the wg.Wait() doesn't return within timeout
