/*
Copyright 2013-Present Couchbase, Inc.

Use of this software is governed by the Business Source License included in
the file licenses/BSL-Couchbase.txt.  As of the Change Date specified in that
file, in accordance with the Business Source License, use of this software will
be governed by the Apache License, Version 2.0, included in the file
licenses/APL2.txt.
*/

package blip

import (
	"fmt"
	"io"
	"testing"

	"github.com/stretchr/testify/assert"
)

func init() {
	SortProperties = true
}

func makeTestRequest() *Message {
	m := NewRequest()
	m.Properties["Content-Type"] = "ham/rye"
	m.Properties["X-Weather"] = "rainy"
	m.SetProfile("test")
	m.SetBody([]byte("The white knight is sliding down the poker. He balances very badly."))
	return m
}

func TestMessageEncoding(t *testing.T) {
	m := makeTestRequest()
<<<<<<< HEAD
	assert.Equal(t, "test", m.Profile())
	serialized := serializeMessage(t, m)
	assert.Equal(t, "\x32Content-Type\x00ham/rye\x00Profile\x00test\x00X-Weather\x00rainy\x00The white knight is sliding down the poker. He balances very badly.", string(serialized))
}

func TestMessageStreaming(t *testing.T) {
	m := makeTestRequest()
	serialized := serializeMessage(t, m)
	body, _ := m.Body()

	for breakAt := 1; breakAt <= len(serialized); breakAt++ {
		t.Run(fmt.Sprintf("Frame size %d", breakAt), func(t *testing.T) {
			// "Receive" message m2 in two pieces, separated at offset `breakAt`.
			frame1 := serialized[0:breakAt]
			frame2 := serialized[breakAt:]
			complete := len(frame2) == 0
			expectedState := dispatchState{
				atStart: len(frame1) >= len(serialized)-len(body),
				atEnd:   complete,
			}

			m2 := newIncomingMessage(nil, 1, m.flags)
			state, err := m2.addIncomingBytes(frame1, complete)
			assert.NoError(t, err)
			assert.Equal(t, state, expectedState)
			if state.atStart {
				// Frame 1 completes the properties, so the reader should be available:
				assert.Equal(t, m.Properties, m2.Properties)
				reader, err := m2.BodyReader()
				assert.NoError(t, err)
				buf := make([]byte, 500)
				n, err := reader.TryRead(buf)
				assert.NoError(t, err)
				assert.Equal(t, n, breakAt-51)
				assert.Equal(t, body[0:n], buf[0:n])

				if !expectedState.atEnd {
					state, err = m2.addIncomingBytes(frame2, true)
					assert.NoError(t, err)
					assert.Equal(t, state, dispatchState{false, true})
					n2, err := reader.TryRead(buf[n:])
					assert.NoError(t, err)
					assert.Equal(t, len(body)-n, n2)
					assert.Equal(t, body, buf[0:(n+n2)])
				}

				n, err = reader.TryRead(buf)
				assert.ErrorIs(t, err, io.EOF)
				assert.Equal(t, n, 0)
			}
		})
	}
=======
	var writer bytes.Buffer
	err := m.WriteTo(&writer)
	assert.Equal(t, nil, err)
	serialized := writer.Bytes()
	assert.Equal(t, "\x25Content-Type\x00ham/rye\x00X-Weather\x00rainy\x00The white knight is sliding down the poker. He balances very badly.", string(serialized))
	t.Logf("Encoded as %d bytes", len(serialized))

	m2 := newIncomingMessage(nil, 1, *m.flags.Load(), nil)
	reader := bytes.NewReader(serialized)
	err = m2.ReadFrom(reader)
	assert.Equal(t, nil, err)
	assert.Equal(t, m.Properties, m2.Properties)
	mbody, _ := m.Body()
	m2body, _ := m2.Body()
	assert.Equal(t, mbody, m2body)
>>>>>>> de180342
}

func TestMessageEncodingCompressed(t *testing.T) {
	m := makeTestRequest()
	m.SetCompressed(true)
	serialized := serializeMessage(t, m)

	// Commented due to test failure:
	// http://drone.couchbase.io/couchbase/go-blip/4 (test logs: https://gist.github.com/tleyden/ae2aa71978cd11ca5d9d1f6878593cdb)
	// goassert.Equals(t, string(serialized), "\x1a\x04\x00ham/rye\x00X-Weather\x00rainy\x00\x1f\x8b\b\x00\x00\tn\x88\x00\xff\f\xca\xd1\t\xc5 \f\x05\xd0U\xee\x04\xce\xf1\x06x\v\xd8z\xd1`\x88ń\x8a\xdb\xd7\xcf\x03\xe7߈\xd5$\x88nR[@\x1c\xaeR\xc4*\xcaX\x868\xe1\x19\x9d3\xe1G\\Y\xb3\xddt\xbc\x9c\xfb\xa8\xe8N_\x00\x00\x00\xff\xffs*\xa1\xa6C\x00\x00\x00")
	// log.Printf("Encoded compressed as %d bytes", len(serialized))

<<<<<<< HEAD
	m2 := newIncomingMessage(nil, 1, m.flags)
	state, err := m2.addIncomingBytes(serialized, true)
	assert.NoError(t, err)
	assert.Equal(t, state, dispatchState{true, true})
	assertEqualMessages(t, m, m2.Message)
=======
	m2 := newIncomingMessage(nil, 1, *m.flags.Load(), nil)
	reader := bytes.NewReader(serialized)
	err = m2.ReadFrom(reader)
	assert.Equal(t, nil, err)
	assert.Equal(t, m.Properties, m2.Properties)
	assert.Equal(t, m.body, m2.body)

>>>>>>> de180342
}

func BenchmarkMessageEncoding(b *testing.B) {
	msg := NewRequest()
	msg.SetProfile("BLIPTest/EchoData")
	msg.Properties["Content-Type"] = "application/octet-stream"
	body := make([]byte, 10000)
	for i := 0; i < len(body); i++ {
		body[i] = byte(i % 256)
	}
	msg.SetBody(body)
	msg.number = 1

	b.ResetTimer()
	for i := 0; i < b.N; i++ {
		msg.inProgress = false
		sender := &msgSender{Message: msg}
		for {
			_, flags := sender.nextFrameToSend(4090)
			if flags&kMoreComing == 0 {
				break
			}
		}
	}
<<<<<<< HEAD
=======
}

func TestMessageDecoding(t *testing.T) {
	original := makeTestRequest()
	reader, writer := io.Pipe()
	go func() {
		require.NoError(t, original.WriteTo(writer))
		writer.Close()
	}()

	incoming := newIncomingMessage(nil, original.number, *original.flags.Load(), reader)
	err := incoming.readProperties()
	assert.Equal(t, nil, err)
	assert.Equal(t, original.Properties, incoming.Properties)
	err = incoming.readProperties()
	assert.Equal(t, nil, err)

	body, err := incoming.Body()
	assert.Equal(t, nil, err)
	assert.Equal(t, original.body, body)
	assert.Equal(t, incoming.body, body)
>>>>>>> de180342
}<|MERGE_RESOLUTION|>--- conflicted
+++ resolved
@@ -33,7 +33,6 @@
 
 func TestMessageEncoding(t *testing.T) {
 	m := makeTestRequest()
-<<<<<<< HEAD
 	assert.Equal(t, "test", m.Profile())
 	serialized := serializeMessage(t, m)
 	assert.Equal(t, "\x32Content-Type\x00ham/rye\x00Profile\x00test\x00X-Weather\x00rainy\x00The white knight is sliding down the poker. He balances very badly.", string(serialized))
@@ -55,7 +54,7 @@
 				atEnd:   complete,
 			}
 
-			m2 := newIncomingMessage(nil, 1, m.flags)
+			m2 := newIncomingMessage(nil, 1, *m.flags.Load())
 			state, err := m2.addIncomingBytes(frame1, complete)
 			assert.NoError(t, err)
 			assert.Equal(t, state, expectedState)
@@ -86,23 +85,6 @@
 			}
 		})
 	}
-=======
-	var writer bytes.Buffer
-	err := m.WriteTo(&writer)
-	assert.Equal(t, nil, err)
-	serialized := writer.Bytes()
-	assert.Equal(t, "\x25Content-Type\x00ham/rye\x00X-Weather\x00rainy\x00The white knight is sliding down the poker. He balances very badly.", string(serialized))
-	t.Logf("Encoded as %d bytes", len(serialized))
-
-	m2 := newIncomingMessage(nil, 1, *m.flags.Load(), nil)
-	reader := bytes.NewReader(serialized)
-	err = m2.ReadFrom(reader)
-	assert.Equal(t, nil, err)
-	assert.Equal(t, m.Properties, m2.Properties)
-	mbody, _ := m.Body()
-	m2body, _ := m2.Body()
-	assert.Equal(t, mbody, m2body)
->>>>>>> de180342
 }
 
 func TestMessageEncodingCompressed(t *testing.T) {
@@ -115,21 +97,11 @@
 	// goassert.Equals(t, string(serialized), "\x1a\x04\x00ham/rye\x00X-Weather\x00rainy\x00\x1f\x8b\b\x00\x00\tn\x88\x00\xff\f\xca\xd1\t\xc5 \f\x05\xd0U\xee\x04\xce\xf1\x06x\v\xd8z\xd1`\x88ń\x8a\xdb\xd7\xcf\x03\xe7߈\xd5$\x88nR[@\x1c\xaeR\xc4*\xcaX\x868\xe1\x19\x9d3\xe1G\\Y\xb3\xddt\xbc\x9c\xfb\xa8\xe8N_\x00\x00\x00\xff\xffs*\xa1\xa6C\x00\x00\x00")
 	// log.Printf("Encoded compressed as %d bytes", len(serialized))
 
-<<<<<<< HEAD
-	m2 := newIncomingMessage(nil, 1, m.flags)
+	m2 := newIncomingMessage(nil, 1, *m.flags.Load())
 	state, err := m2.addIncomingBytes(serialized, true)
 	assert.NoError(t, err)
 	assert.Equal(t, state, dispatchState{true, true})
 	assertEqualMessages(t, m, m2.Message)
-=======
-	m2 := newIncomingMessage(nil, 1, *m.flags.Load(), nil)
-	reader := bytes.NewReader(serialized)
-	err = m2.ReadFrom(reader)
-	assert.Equal(t, nil, err)
-	assert.Equal(t, m.Properties, m2.Properties)
-	assert.Equal(t, m.body, m2.body)
-
->>>>>>> de180342
 }
 
 func BenchmarkMessageEncoding(b *testing.B) {
@@ -154,28 +126,4 @@
 			}
 		}
 	}
-<<<<<<< HEAD
-=======
-}
-
-func TestMessageDecoding(t *testing.T) {
-	original := makeTestRequest()
-	reader, writer := io.Pipe()
-	go func() {
-		require.NoError(t, original.WriteTo(writer))
-		writer.Close()
-	}()
-
-	incoming := newIncomingMessage(nil, original.number, *original.flags.Load(), reader)
-	err := incoming.readProperties()
-	assert.Equal(t, nil, err)
-	assert.Equal(t, original.Properties, incoming.Properties)
-	err = incoming.readProperties()
-	assert.Equal(t, nil, err)
-
-	body, err := incoming.Body()
-	assert.Equal(t, nil, err)
-	assert.Equal(t, original.body, body)
-	assert.Equal(t, incoming.body, body)
->>>>>>> de180342
 }